package integration_test

import (
	"os"
	"path/filepath"
	"testing"

	"github.com/stretchr/testify/require"
	"github.com/tendermint/starport/starport/pkg/cmdrunner/step"
)

func TestGenerateAnAppAndVerify(t *testing.T) {
	t.Parallel()

	var (
		env  = newEnv(t)
		path = env.Scaffold("blog", Launchpad)
	)

	_, statErr := os.Stat(filepath.Join(path, "config.yml"))
	require.False(t, os.IsNotExist(statErr), "config.yml cannot be found")

	env.EnsureAppIsSteady(path)
}

func TestGenerateAnAppWithCosmWasmAndVerify(t *testing.T) {
	t.Parallel()

	var (
		env  = newEnv(t)
		path = env.Scaffold("blog", Launchpad)
	)

	env.Must(env.Exec("add CosmWasm module",
		step.New(
			step.Exec("starport", "module", "import", "wasm"),
			step.Workdir(path),
		),
	))

	env.Must(env.Exec("should not add CosmWasm module second time",
		step.New(
			step.Exec("starport", "module", "import", "wasm"),
			step.Workdir(path),
		),
		ExecShouldError(),
	))

	env.EnsureAppIsSteady(path)
}

func TestGenerateAnAppWithEmptyModuleAndVerify(t *testing.T) {
	t.Parallel()

	var (
		env  = newEnv(t)
		path = env.Scaffold("blog", Launchpad)
	)

<<<<<<< HEAD
	env.Must(env.Exec("add CosmWasm module",
=======
	env.Exec("create a module",
		step.New(
			step.Exec("starport", "module", "create", "example"),
			step.Workdir(path),
		),
	)

	env.Exec("should prevent creating an existing module",
>>>>>>> 05eb3dbc
		step.New(
			step.Exec("starport", "module", "create", "example"),
			step.Workdir(path),
		),
<<<<<<< HEAD
	))
=======
		ExecShouldError(),
	)
>>>>>>> 05eb3dbc

	env.EnsureAppIsSteady(path)
}

func TestGenerateAStargateAppWithEmptyModuleAndVerify(t *testing.T) {
	t.Parallel()

	var (
		env  = newEnv(t)
		path = env.Scaffold("blog", Stargate)
	)

<<<<<<< HEAD
	env.Must(env.Exec("add CosmWasm module",
=======
	env.Exec("create a module",
		step.New(
			step.Exec("starport", "module", "create", "example"),
			step.Workdir(path),
		),
	)

	env.Exec("should prevent creating an existing module",
>>>>>>> 05eb3dbc
		step.New(
			step.Exec("starport", "module", "create", "example"),
			step.Workdir(path),
		),
<<<<<<< HEAD
	))
=======
		ExecShouldError(),
	)
>>>>>>> 05eb3dbc

	env.EnsureAppIsSteady(path)
}<|MERGE_RESOLUTION|>--- conflicted
+++ resolved
@@ -57,28 +57,20 @@
 		path = env.Scaffold("blog", Launchpad)
 	)
 
-<<<<<<< HEAD
-	env.Must(env.Exec("add CosmWasm module",
-=======
-	env.Exec("create a module",
+	env.Must(env.Exec("create a module",
 		step.New(
 			step.Exec("starport", "module", "create", "example"),
 			step.Workdir(path),
 		),
-	)
+	))
 
-	env.Exec("should prevent creating an existing module",
->>>>>>> 05eb3dbc
+	env.Must(env.Exec("should prevent creating an existing module",
 		step.New(
 			step.Exec("starport", "module", "create", "example"),
 			step.Workdir(path),
 		),
-<<<<<<< HEAD
+		ExecShouldError(),
 	))
-=======
-		ExecShouldError(),
-	)
->>>>>>> 05eb3dbc
 
 	env.EnsureAppIsSteady(path)
 }
@@ -91,28 +83,20 @@
 		path = env.Scaffold("blog", Stargate)
 	)
 
-<<<<<<< HEAD
-	env.Must(env.Exec("add CosmWasm module",
-=======
-	env.Exec("create a module",
+	env.Must(env.Exec("create a module",
 		step.New(
 			step.Exec("starport", "module", "create", "example"),
 			step.Workdir(path),
 		),
-	)
+	))
 
-	env.Exec("should prevent creating an existing module",
->>>>>>> 05eb3dbc
+	env.Must(env.Exec("should prevent creating an existing module",
 		step.New(
 			step.Exec("starport", "module", "create", "example"),
 			step.Workdir(path),
 		),
-<<<<<<< HEAD
+		ExecShouldError(),
 	))
-=======
-		ExecShouldError(),
-	)
->>>>>>> 05eb3dbc
 
 	env.EnsureAppIsSteady(path)
 }